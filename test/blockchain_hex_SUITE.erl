-module(blockchain_hex_SUITE).

-include_lib("common_test/include/ct.hrl").
-include_lib("eunit/include/eunit.hrl").

-include("blockchain_vars.hrl").

-export([
    all/0,
    init_per_testcase/2,
    end_per_testcase/2,
    init_per_suite/1,
    end_per_suite/1
]).

-export([
    full_known_values_test/1,
    known_values_test/1,
    known_differences_test/1,
    scale_test/1,
    h3dex_test/1,
    export_scale_test/1
]).

%% Values taken from python model
-define(KNOWN, [
    {631210968849144319, 1},
    {631179325713598463, 2},
    {631196205757572607, 1},
    {631243921328349695, 1},
    {631243921527814655, 3},
    {631211399470291455, 1},
    {577234808489377791, 2319},
    {577023702256844799, 449},
    {577692205326532607, 1039},
    {577340361605644287, 6},
    {576812596024311807, 54},
    {577621836582354943, 5},
    {577164439745200127, 1459},
    {579768083279773695, 2},
    {577305177233555455, 5},
    {576601489791778815, 9},
    {576636674163867647, 56},
    {576777411652222975, 3},
    {577481099093999615, 43},
    {578114417791598591, 1},
    {577269992861466623, 1},
    {577586652210266111, 24},
    {577762574070710271, 381},
    {577199624117288959, 1817},
    {577058886628933631, 1},
    {578325524024131583, 1},
    {577832942814887935, 26},
    {576953333512667135, 2},
    {579838452023951359, 1},
    {579451423930974207, 1},
    {576918149140578303, 600},
    {599663374669709311, 3},
    {599238598109167615, 1},
    {599653418935517183, 4},
    {600256126327455743, 2},
    {600176343014965247, 1},
    {599718760420474879, 2},
    {599736317173039103, 1},
    {599721183855771647, 2},
    {599685859897245695, 1}
]).

%% There are 1952 differences when we calculate clipped vs unclipped densities
-define(KNOWN_CLIP_VS_UNCLIPPED, 1952).

%% Some known differences between clipped vs unclipped densities
-define(KNOWN_DIFFERENCES, #{
    617712130192310271 => {1, 2},
    617761313717485567 => {1, 2},
    617733151106007039 => {2, 3},
    617684909104562175 => {2, 3},
    617700174986739711 => {1, 2},
    617700552987901951 => {2, 4},
    617700552891170815 => {2, 4},
    617733123580887039 => {1, 2},
    617733151091589119 => {1, 3},
    617743888390553599 => {1, 3},
    617733269885550591 => {1, 2}
}).

%% Value taken from hip17
-define(KNOWN_RES_FOR_SCALING, "8828361563fffff").

all() ->
    [
        known_values_test,
        known_differences_test,
        scale_test,
        h3dex_test
        %% export_scale_test
    ].

%%--------------------------------------------------------------------
%% TEST SUITE SETUP
%%--------------------------------------------------------------------
init_per_suite(Config) ->
    LedgerURL = "https://blockchain-core.s3-us-west-1.amazonaws.com/ledger-586724.tar.gz",
    Ledger = blockchain_ct_utils:ledger(hip17_vars(), LedgerURL),

    Ledger1 = blockchain_ledger_v1:new_context(Ledger),
    blockchain:bootstrap_h3dex(Ledger1),
    blockchain_ledger_v1:commit_context(Ledger1),
    blockchain_ledger_v1:compact(Ledger),

    %% Check that the pinned ledger is at the height we expect it to be
    {ok, 586724} = blockchain_ledger_v1:current_height(Ledger),

    %% Check that the vars are correct, one is enough...
    {ok, VarMap} = blockchain_hex:var_map(Ledger),
    ct:pal("var_map: ~p", [VarMap]),
    #{n := 1, tgt := 250, max := 800} = maps:get(4, VarMap),

    [
        {ledger, Ledger},
        {var_map, VarMap}
        | Config
    ].

%%--------------------------------------------------------------------
%% TEST CASE SETUP
%%--------------------------------------------------------------------
init_per_testcase(_TestCase, Config) ->
    Config.

%%--------------------------------------------------------------------
%% TEST CASE TEARDOWN
%%--------------------------------------------------------------------
end_per_testcase(_, _Config) ->
    ok.

%%--------------------------------------------------------------------
%% TEST SUITE TEARDOWN
%%--------------------------------------------------------------------
end_per_suite(_Config) ->
    %% destroy the downloaded ledger
    blockchain_ct_utils:destroy_ledger(),
    ok.

%%--------------------------------------------------------------------
%% TEST CASES
%%--------------------------------------------------------------------

%% XXX: Remove this test when done cross-checking with python
full_known_values_test(Config) ->
    Ledger = ?config(ledger, Config),

    {ok, [List]} = file:consult("/tmp/tracker.erl"),

    %% assert some known values calculated from the python model (thanks @para1!)
    true = lists:all(
        fun({Hex, Res, UnclippedValue, _Limit, ClippedValue}) ->
            case h3:get_resolution(Hex) of
                0 ->
                    true;
                _ ->
                    {ok, VarMap} = blockchain_hex:var_map(Ledger),

                    {UnclippedDensities, ClippedDensities} = blockchain_hex:densities(
                        Hex,
                        VarMap,
                        Ledger
                    ),

                    Dex = blockchain_ledger_v1:lookup_gateways_from_hex(Hex, Ledger),
                    Spots = [blockchain_utils:addr2name(I) || I <- lists:flatten(maps:values(Dex))],
                    NumSpots = length(Spots),

                    ct:pal(
                        "Hex: ~p, Res: ~p, PythonUnclippedDensity: ~p, CalculatedUnclippedDensity: ~p, PythonClippedDensity: ~p, CalculatedClippedDensity: ~p, NumSpots: ~p, Spots: ~p",
                        [
                            Hex,
                            Res,
                            UnclippedValue,
                            maps:get(Hex, UnclippedDensities),
                            ClippedValue,
                            maps:get(Hex, ClippedDensities),
                            NumSpots,
                            Spots
                        ]
                    ),

                    UnclippedValue == maps:get(Hex, UnclippedDensities) andalso
                        ClippedValue == maps:get(Hex, ClippedDensities)
            end
        end,
        List
    ),

    ok.

known_values_test(Config) ->
    Ledger = ?config(ledger, Config),

    %% assert some known values calculated from the python model (thanks @para1!)
    true = lists:all(
        fun({Hex, Density}) ->
            case h3:get_resolution(Hex) of
                0 ->
                    true;
                _ ->
                    {ok, VarMap} = blockchain_hex:var_map(Ledger),
                    {_, ClippedDensities} = blockchain_hex:densities(Hex, VarMap, Ledger),

                    ct:pal("~p ~p", [
                        Density,
                        maps:get(Hex, ClippedDensities)
                    ]),

                    Density == maps:get(Hex, ClippedDensities)
            end
        end,
        ?KNOWN
    ),

    ok.

known_differences_test(Config) ->
    Ledger = ?config(ledger, Config),

    true = lists:all(
        fun({Hex, {Clipped, Unclipped}}) ->
            {ok, VarMap} = blockchain_hex:var_map(Ledger),
            {UnclippedDensities, ClippedDensities} = blockchain_hex:densities(Hex, VarMap, Ledger),
            GotUnclipped = maps:get(Hex, UnclippedDensities),
            GotClipped = maps:get(Hex, ClippedDensities),
            ct:pal(
                "Hex: ~p, Clipped: ~p, GotClipped: ~p, Unclipped: ~p, GotUnclipped: ~p",
                [Hex, Clipped, GotClipped, Unclipped, GotUnclipped]
            ),
            Unclipped == GotUnclipped andalso Clipped == GotClipped
        end,
        maps:to_list(?KNOWN_DIFFERENCES)
    ),

    ok.

scale_test(Config) ->
    Ledger = ?config(ledger, Config),
<<<<<<< HEAD
    Another = h3:from_string("8c2836152804dff"),

    {ok, VarMap} = blockchain_hex:var_map(Ledger),
    Scale = blockchain_hex:scale(Another, VarMap, Ledger),
    ct:pal("Res: ~p, Scale: ~p", [h3:get_resolution(Another), Scale]),
=======
    VarMap = ?config(var_map, Config),
    TargetResolutions = lists:seq(3, 10),
    KnownHex = h3:from_string("8c2836152804dff"),

    ok = lists:foreach(
        fun(LowerBoundRes) ->
            Scale = blockchain_hex:scale(KnownHex, VarMap, LowerBoundRes, Ledger),
            ct:pal("LowerBoundRes: ~p, Scale: ~p", [LowerBoundRes, Scale])
        end,
        TargetResolutions
    ),
>>>>>>> 201a8c8d

    %% TODO: Assert checks from the python model

    ok.

h3dex_test(Config) ->
    Ledger = ?config(ledger, Config),

    %% A known hotspot hex at res=12, there's only one here
    Hex = 631236347406370303,
    HexPubkeyBin =
        <<0, 161, 86, 254, 148, 82, 27, 153, 2, 52, 158, 118, 1, 178, 133, 150, 238, 135, 228, 40,
            114, 253, 149, 194, 89, 170, 68, 170, 122, 230, 130, 196, 139>>,

    Gateways = blockchain_ledger_v1:lookup_gateways_from_hex(Hex, Ledger),

    GotPubkeyBin = hd(maps:get(Hex, Gateways)),

    ?assertEqual(1, map_size(Gateways)),
    ?assertEqual(GotPubkeyBin, HexPubkeyBin),

    ct:pal("Hex: ~p", [Hex]),
    ct:pal("Gateways: ~p", [Gateways]),

    ok.

export_scale_test(Config) ->
    Ledger = ?config(ledger, Config),
    VarMap = ?config(var_map, Config),

    %% A list of possible density target resolution we'd output the scales at
    DensityTargetResolutions = lists:seq(3, 10),

    %% Only do this for gateways with known locations
    GatewaysWithLocs = gateways_with_locs(Ledger),

    ok = export_scale_data(
        Ledger,
        VarMap,
        DensityTargetResolutions,
        GatewaysWithLocs
    ),

    ok.

%%--------------------------------------------------------------------
%% CHAIN VARIABLES
%%--------------------------------------------------------------------

hip17_vars() ->
    #{
        hip17_res_0 => <<"2,100000,100000">>,
        hip17_res_1 => <<"2,100000,100000">>,
        hip17_res_2 => <<"2,100000,100000">>,
        hip17_res_3 => <<"2,100000,100000">>,
        hip17_res_4 => <<"1,250,800">>,
        hip17_res_5 => <<"1,100,400">>,
        hip17_res_6 => <<"1,25,100">>,
        hip17_res_7 => <<"2,5,20">>,
        hip17_res_8 => <<"2,1,4">>,
        hip17_res_9 => <<"2,1,2">>,
        hip17_res_10 => <<"2,1,1">>,
        hip17_res_11 => <<"2,100000,100000">>,
        hip17_res_12 => <<"2,100000,100000">>,
        density_tgt_res => 8
    }.

%%--------------------------------------------------------------------
%% INTERNAL FUNCTIONS
%%--------------------------------------------------------------------

gateways_with_locs(Ledger) ->
    AG = blockchain_ledger_v1:active_gateways(Ledger),

    maps:fold(
        fun(Addr, GW, Acc) ->
            case blockchain_ledger_gateway_v2:location(GW) of
                undefined -> Acc;
                Loc -> [{blockchain_utils:addr2name(Addr), Loc} | Acc]
            end
        end,
        [],
        AG
    ).

export_scale_data(Ledger, VarMap, DensityTargetResolutions, GatewaysWithLocs) ->
    %% Calculate scale at each density target res for eventual comparison
    lists:foreach(
        fun(LowerBoundRes) ->
            %% Export scale data for every single gateway to a gps file
            Scales = lists:foldl(
                fun({GwName, Loc}, Acc) ->
                    Scale = blockchain_hex:scale(
                        Loc,
                        VarMap,
                        LowerBoundRes,
                        Ledger
                    ),
                    [{GwName, Loc, Scale} | Acc]
                end,
                [],
                GatewaysWithLocs
            ),

            Fname = "/tmp/scale_" ++ integer_to_list(LowerBoundRes),
            ok = export_gps_file(Fname, Scales)
        end,
        DensityTargetResolutions
    ).

export_gps_file(Fname, Scales) ->
    Header = ["name,latitude,longitude,color,desc"],

    Data = lists:foldl(
        fun({Name, H3, ScaleVal}, Acc) ->
            {Lat, Long} = h3:to_geo(H3),
            ToAppend =
                Name ++
                    "," ++
                    io_lib:format("~.20f", [Lat]) ++
                    "," ++
                    io_lib:format("~.20f", [Long]) ++
                    "," ++
                    color(ScaleVal) ++
                    "," ++
                    io_lib:format("scale: ~p", [ScaleVal]),
            [ToAppend | Acc]
        end,
        [],
        Scales
    ),

    TotalData = Header ++ Data,

    LineSep = io_lib:nl(),
    Print = [string:join(TotalData, LineSep), LineSep],
    file:write_file(Fname, Print),
    ok.

color(1.0) -> "green";
color(V) when V =< 0.1 -> "red";
color(V) when V =< 0.3 -> "orange";
color(V) when V =< 0.5 -> "yellow";
color(V) when V =< 0.8 -> "cyan";
color(_) -> "blue".<|MERGE_RESOLUTION|>--- conflicted
+++ resolved
@@ -242,13 +242,6 @@
 
 scale_test(Config) ->
     Ledger = ?config(ledger, Config),
-<<<<<<< HEAD
-    Another = h3:from_string("8c2836152804dff"),
-
-    {ok, VarMap} = blockchain_hex:var_map(Ledger),
-    Scale = blockchain_hex:scale(Another, VarMap, Ledger),
-    ct:pal("Res: ~p, Scale: ~p", [h3:get_resolution(Another), Scale]),
-=======
     VarMap = ?config(var_map, Config),
     TargetResolutions = lists:seq(3, 10),
     KnownHex = h3:from_string("8c2836152804dff"),
@@ -260,7 +253,6 @@
         end,
         TargetResolutions
     ),
->>>>>>> 201a8c8d
 
     %% TODO: Assert checks from the python model
 
