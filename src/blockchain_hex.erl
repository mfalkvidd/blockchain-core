--- conflicted
+++ resolved
@@ -1,10 +1,6 @@
 -module(blockchain_hex).
 
-<<<<<<< HEAD
--export([var_map/1, scale/3, destroy_memoization/0]).
-=======
--export([var_map/1, scale/4]).
->>>>>>> 201a8c8d
+-export([var_map/1, scale/4, destroy_memoization/0]).
 
 -ifdef(TEST).
 -export([densities/3]).
@@ -38,28 +34,14 @@
     LowerBoundRes :: non_neg_integer(),
     Ledger :: blockchain_ledger_v1:ledger()
 ) -> float().
-<<<<<<< HEAD
 %% @doc Given a hex location, return the rewards scaling factor. This call is
 %% memoized.
-scale(Location, VarMap, Ledger) ->
+scale(Location, VarMap, LowerBoundRes, Ledger) ->
     case lookup(Location) of
         {ok, Scale} -> Scale;
         not_found ->
-            memoize(Location, do_scale(Location, VarMap, Ledger))
-    end.
-=======
-scale(Location, VarMap, LowerBoundRes, Ledger) ->
-    %% hip0017 states to go from R -> 0 and take a product of the clipped(parent)/unclipped(parent)
-    %% however, we specify the lower bound instead of going all the way down to 0
-
-    R = h3:get_resolution(Location),
-    lists:foldl(fun(Res, Acc) ->
-                        Parent = h3:parent(Location, Res),
-                        {UnclippedDensities, ClippedDensities} = densities(Parent, VarMap, Ledger),
-                        Acc * maps:get(Parent, ClippedDensities) / maps:get(Parent, UnclippedDensities)
-                end, 1.0, lists:seq(R, LowerBoundRes, -1)).
->>>>>>> 201a8c8d
-
+            memoize(Location, calculate_scale(Location, VarMap, LowerBoundRes, Ledger))
+    end.
 
 %% TODO: This ought to be stored in the ledger because it won't change much? ever?
 %% after it's been computed. Seems dumb to calculate it every single time we pay
@@ -133,13 +115,21 @@
     true = ets:insert(?MEMO_TBL, {Key, Result}),
     Result.
 
--spec do_scale(
+-spec calculate_scale(
     Location :: h3:h3_index(),
     VarMap :: var_map(),
+    LowerBoundRes :: 0..12,
     Ledger :: blockchain_ledger_v1:ledger() ) -> float().
-do_scale(Location, VarMap, Ledger) ->
-    {UnclippedDensities, ClippedDensities} = densities(Location, VarMap, Ledger),
-    maps:get(Location, ClippedDensities) / maps:get(Location, UnclippedDensities).
+calculate_scale(Location, VarMap, LowerBoundRes, Ledger) ->
+    %% hip0017 states to go from R -> 0 and take a product of the clipped(parent)/unclipped(parent)
+    %% however, we specify the lower bound instead of going all the way down to 0
+
+    R = h3:get_resolution(Location),
+    lists:foldl(fun(Res, Acc) ->
+                        Parent = h3:parent(Location, Res),
+                        {UnclippedDensities, ClippedDensities} = densities(Parent, VarMap, Ledger),
+                        Acc * maps:get(Parent, ClippedDensities) / maps:get(Parent, UnclippedDensities)
+                end, 1.0, lists:seq(R, LowerBoundRes, -1)).
 
 -spec densities(
     H3Index :: h3:h3_index(),
